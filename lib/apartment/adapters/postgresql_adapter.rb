--- conflicted
+++ resolved
@@ -23,7 +23,7 @@
       def connect_to_new(database)
         super
       rescue PGError => e
-        raise DatabaseNotFound, environmentify(database)
+        raise DatabaseNotFound, "Cannot find database #{environmentify(database)}"
 		  end
 		  
     end
@@ -31,56 +31,29 @@
     # Separate Adapter for Postgresql when using schemas
     class PostgresqlSchemaAdapter < AbstractAdapter
       
-<<<<<<< HEAD
       #   Get the current schema search path
       # 
       #   @return {String} current schema search path
       # 
-=======
-      # Set schema path or connect to new db
-      # TODO sanitize method doesn't work with schemas as the default schema uses "$user", stripping out the quotes makes it fail
-	    def connect_to_new(database = nil)
-	      return reset if database.nil?
-    		ActiveRecord::Base.connection.schema_search_path = database
-      rescue ActiveRecord::StatementInvalid => e
-        raise SchemaNotFound, "The Schema #{database.inspect} cannot be found."
-			end
-			
-			def create(database)
-  		  ActiveRecord::Base.connection.execute("CREATE SCHEMA #{database}")
-
-  		  process(database) do
-    			import_database_schema
-
-          # Seed data if appropriate
-          seed_data if Apartment.seed_after_create
-  			end
-  		rescue ActiveRecord::StatementInvalid => e
-  		  raise SchemaExists, "The schema #{database} already exists."
-      end
-			
->>>>>>> b99fbe28
       def current_database
         ActiveRecord::Base.connection.schema_search_path
       end
       
-<<<<<<< HEAD
       #   Drop the database schema
       # 
       #   @param {String} database Database (schema) to drop
       # 
       def drop(database)
         ActiveRecord::Base.connection.execute("DROP SCHEMA #{database} CASCADE")
+        
       rescue ActiveRecord::StatementInvalid => e
-        raise SchemaNotFound, e
+        raise SchemaNotFound, "The Schema #{database.inspect} cannot be found."
       end
   	  
       #   Reset search path to default search_path
-=======
       #   Set the table_name to always use the public namespace for excluded models
       # 
       def process_excluded_models
-		    
   	    Apartment.excluded_models.each do |excluded_model|
   	      # some models (such as delayed_job) seem to load and cache their column names before this, 
           # so would never get the public prefix, so reset first
@@ -97,7 +70,6 @@
       #   Reset schema search path to the default schema_search_path
       # 
       #   @return {String} default schema search path
->>>>>>> b99fbe28
       # 
 			def reset
     		ActiveRecord::Base.connection.schema_search_path = @defaults[:schema_search_path]
@@ -112,14 +84,14 @@
     		ActiveRecord::Base.connection.schema_search_path = database
     		
       rescue ActiveRecord::StatementInvalid => e
-        raise SchemaNotFound, e
+        raise SchemaNotFound, "The Schema #{database.inspect} cannot be found."
 			end
   	  
   	  def create_database(database)
   	    ActiveRecord::Base.connection.execute("CREATE SCHEMA #{database}")
   	    
   	  rescue ActiveRecord::StatementInvalid => e
-  		  raise SchemaExists, e
+  		  raise SchemaExists, "The schema #{database} already exists."
       end
       
     end
