require 'active_support/core_ext/module/delegation'

module Apartment
	module Database
	  
	  extend self

<<<<<<< HEAD
    # pass these methods to our adapter
    delegate :create, :current_database, :drop, :process, :reset, :seed, :switch, :to => :adapter
    
    # allow for config dependency injection
    attr_writer :config

    def adapter
	    @adapter ||= begin
		    adapter_method = "#{config[:adapter]}_adapter"
=======
      # pass these methods to our adapter
      delegate :create, :current_database, :process, :process_excluded_models, :reset, :seed, :switch, :to => :adapter

      # Call init to establish a connection to the public schema on all excluded models
      # This must be done before creating any new schemas or switching
  	  def init
        process_excluded_models
      end
      
      def adapter
		    @adapter ||= begin
  		    adapter_method = "#{config[:adapter]}_adapter"
>>>>>>> b99fbe28
		    
		    begin
          require "apartment/adapters/#{adapter_method}"
        rescue LoadError => e
          raise "The adapter `#{config[:adapter]}` is not yet supported"
        end

        unless respond_to?(adapter_method)
          raise AdapterNotFound, "database configuration specifies nonexistent #{config[:adapter]} adapter"
        end
      
<<<<<<< HEAD
        send(adapter_method, config)
      end
    end
    
    # Call init to establish a connection to the public schema on all excluded models
    # This must be done before creating any new schemas or switching
	  def init
	    connect_exclusions
    end
    
    def reload!
      @adapter = nil
      @config = nil
    end
    
	private
	
	  def connect_exclusions
	    # Establish a connection for each specific excluded model
      # Thus all other models will shared a connection (at ActiveRecord::Base) and we can modify at will
	    Apartment.excluded_models.each do |excluded_model|
				excluded_model.establish_connection config
			end
    end
  
    def config
      @config ||= Rails.configuration.database_configuration[Rails.env].symbolize_keys
=======
		private
		
      def config
        @config ||= Rails.configuration.database_configuration[Rails.env].symbolize_keys
      end
>>>>>>> b99fbe28
    end
  end
	
end<|MERGE_RESOLUTION|>--- conflicted
+++ resolved
@@ -5,9 +5,8 @@
 	  
 	  extend self
 
-<<<<<<< HEAD
     # pass these methods to our adapter
-    delegate :create, :current_database, :drop, :process, :reset, :seed, :switch, :to => :adapter
+    delegate :create, :current_database, :drop, :process, :process_excluded_models, :reset, :seed, :switch, :to => :adapter
     
     # allow for config dependency injection
     attr_writer :config
@@ -15,20 +14,6 @@
     def adapter
 	    @adapter ||= begin
 		    adapter_method = "#{config[:adapter]}_adapter"
-=======
-      # pass these methods to our adapter
-      delegate :create, :current_database, :process, :process_excluded_models, :reset, :seed, :switch, :to => :adapter
-
-      # Call init to establish a connection to the public schema on all excluded models
-      # This must be done before creating any new schemas or switching
-  	  def init
-        process_excluded_models
-      end
-      
-      def adapter
-		    @adapter ||= begin
-  		    adapter_method = "#{config[:adapter]}_adapter"
->>>>>>> b99fbe28
 		    
 		    begin
           require "apartment/adapters/#{adapter_method}"
@@ -40,7 +25,6 @@
           raise AdapterNotFound, "database configuration specifies nonexistent #{config[:adapter]} adapter"
         end
       
-<<<<<<< HEAD
         send(adapter_method, config)
       end
     end
@@ -48,7 +32,7 @@
     # Call init to establish a connection to the public schema on all excluded models
     # This must be done before creating any new schemas or switching
 	  def init
-	    connect_exclusions
+	    process_excluded_models
     end
     
     def reload!
@@ -57,24 +41,9 @@
     end
     
 	private
-	
-	  def connect_exclusions
-	    # Establish a connection for each specific excluded model
-      # Thus all other models will shared a connection (at ActiveRecord::Base) and we can modify at will
-	    Apartment.excluded_models.each do |excluded_model|
-				excluded_model.establish_connection config
-			end
-    end
   
     def config
       @config ||= Rails.configuration.database_configuration[Rails.env].symbolize_keys
-=======
-		private
-		
-      def config
-        @config ||= Rails.configuration.database_configuration[Rails.env].symbolize_keys
-      end
->>>>>>> b99fbe28
     end
   end
 	
