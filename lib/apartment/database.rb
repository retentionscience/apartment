require 'active_support/core_ext/module/delegation'

module Apartment
  
  #   The main entry point to Apartment functions
	module Database
	  
	  extend self

<<<<<<< HEAD
    # pass these methods to our adapter
    delegate :create, :current_database, :drop, :process, :process_excluded_models, :reset, :seed, :switch, :to => :adapter
    
    # allow for config dependency injection
    attr_writer :config

    def adapter
	    @adapter ||= begin
		    adapter_method = "#{config[:adapter]}_adapter"
		    
=======
    delegate :create, :current_database, :process, :process_excluded_models, :reset, :seed, :switch, :to => :adapter

    #   Initialize Apartment config options such as excluded_models
    # 
	  def init
      process_excluded_models
    end
    
    #   Fetch the proper multi-tenant adapter based on Rails config
    # 
    #   @return {subclass of Apartment::AbstractAdapter}
    # 
    def adapter
	    @adapter ||= begin
		    adapter_method = "#{config[:adapter]}_adapter"
	    
>>>>>>> c875a9e5
		    begin
          require "apartment/adapters/#{adapter_method}"
        rescue LoadError => e
          raise "The adapter `#{config[:adapter]}` is not yet supported"
        end

        unless respond_to?(adapter_method)
          raise AdapterNotFound, "database configuration specifies nonexistent #{config[:adapter]} adapter"
        end
      
        send(adapter_method, config)
      end
    end
    
<<<<<<< HEAD
    # Call init to establish a connection to the public schema on all excluded models
    # This must be done before creating any new schemas or switching
	  def init
	    process_excluded_models
    end
    
=======
    #   Reset config and adapter so they are regenerated
    # 
>>>>>>> c875a9e5
    def reload!
      @adapter = nil
      @config = nil
    end
    
	private
<<<<<<< HEAD
  
    def config
      @config ||= Rails.configuration.database_configuration[Rails.env].symbolize_keys
    end
=======
	
    #   Fetch the rails database configuration
    # 
    def config
      @config ||= Rails.configuration.database_configuration[Rails.env].symbolize_keys
    end
    
>>>>>>> c875a9e5
  end
	
end<|MERGE_RESOLUTION|>--- conflicted
+++ resolved
@@ -7,26 +7,12 @@
 	  
 	  extend self
 
-<<<<<<< HEAD
     # pass these methods to our adapter
     delegate :create, :current_database, :drop, :process, :process_excluded_models, :reset, :seed, :switch, :to => :adapter
     
     # allow for config dependency injection
     attr_writer :config
 
-    def adapter
-	    @adapter ||= begin
-		    adapter_method = "#{config[:adapter]}_adapter"
-		    
-=======
-    delegate :create, :current_database, :process, :process_excluded_models, :reset, :seed, :switch, :to => :adapter
-
-    #   Initialize Apartment config options such as excluded_models
-    # 
-	  def init
-      process_excluded_models
-    end
-    
     #   Fetch the proper multi-tenant adapter based on Rails config
     # 
     #   @return {subclass of Apartment::AbstractAdapter}
@@ -34,8 +20,7 @@
     def adapter
 	    @adapter ||= begin
 		    adapter_method = "#{config[:adapter]}_adapter"
-	    
->>>>>>> c875a9e5
+		    
 		    begin
           require "apartment/adapters/#{adapter_method}"
         rescue LoadError => e
@@ -50,29 +35,20 @@
       end
     end
     
-<<<<<<< HEAD
-    # Call init to establish a connection to the public schema on all excluded models
-    # This must be done before creating any new schemas or switching
+    #   Initialize Apartment config options such as excluded_models
+    # 
 	  def init
 	    process_excluded_models
     end
     
-=======
-    #   Reset config and adapter so they are regenerated
+    #   Reset config and adapter so they are reloaded
     # 
->>>>>>> c875a9e5
     def reload!
       @adapter = nil
       @config = nil
     end
     
 	private
-<<<<<<< HEAD
-  
-    def config
-      @config ||= Rails.configuration.database_configuration[Rails.env].symbolize_keys
-    end
-=======
 	
     #   Fetch the rails database configuration
     # 
@@ -80,7 +56,6 @@
       @config ||= Rails.configuration.database_configuration[Rails.env].symbolize_keys
     end
     
->>>>>>> c875a9e5
   end
 	
 end