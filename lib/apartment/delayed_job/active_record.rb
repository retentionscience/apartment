module ActiveRecord
  class Base

    # Overriding Delayed Job's monkey_patch of ActiveRecord so that it works with Apartment
    yaml_as "tag:ruby.yaml.org,2002:ActiveRecord"

    def self.yaml_new(klass, tag, val)
      Apartment::Database.process(val['database']) do
        klass.find(val['attributes']['id'])
      end
    rescue ActiveRecord::RecordNotFound
      raise Delayed::DeserializationError
    end

<<<<<<< HEAD
=======
    # Rails > 3.0 now uses encode_with to determine what to encode with yaml
    # @override to include database attribute
    def encode_with_with_database(coder)
      coder['database'] = database
      encode_with_without_database(coder)
    end
    alias_method_chain :encode_with, :database

    # Remain backwards compatible with old yaml serialization
>>>>>>> 1c801acf
    def to_yaml_properties
      ['@attributes', '@database']    # add in database attribute for serialization
    end

  end
end<|MERGE_RESOLUTION|>--- conflicted
+++ resolved
@@ -12,8 +12,6 @@
       raise Delayed::DeserializationError
     end
 
-<<<<<<< HEAD
-=======
     # Rails > 3.0 now uses encode_with to determine what to encode with yaml
     # @override to include database attribute
     def encode_with_with_database(coder)
@@ -23,7 +21,6 @@
     alias_method_chain :encode_with, :database
 
     # Remain backwards compatible with old yaml serialization
->>>>>>> 1c801acf
     def to_yaml_properties
       ['@attributes', '@database']    # add in database attribute for serialization
     end
