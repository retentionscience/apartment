--- conflicted
+++ resolved
@@ -27,16 +27,11 @@
   end
   
   config.before(:all) do
-<<<<<<< HEAD
     # Unset the adapter from Apartment::Database
     Apartment::Database.reload!
     
     # Ensure that each test starts with a clean connection
-    # Necessary as some tests will leak things like current_schema into the next
-=======
-    # Ensure that each test starts with a clean connection
     # Necessary as some tests will leak things like current_schema into the next test
->>>>>>> c875a9e5
     ActiveRecord::Base.clear_all_connections!
     
     # Reset all column based information because switching adapters doesn't clear the cached column info
